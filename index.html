--- conflicted
+++ resolved
@@ -7,7 +7,6 @@
     <title>Turret Fiesta Private Policy</title>
 </head>
 <body>
-<<<<<<< HEAD
     <p>Privacy Policy for Turret Fiesta Game
 
         At Turret Fiesta, we are committed to protecting the privacy of our users. This Privacy Policy outlines the types of information we collect, how we use and protect that information, and the choices you have with respect to your personal information.
@@ -46,8 +45,5 @@
         Contact Us
         
         If you have any questions about our Privacy Policy, please contact us at unstableplazma@gmail.com.</p>
-=======
-    <iframe src="http://us.hio01.botshard.com:10004/fetch_login" width="100%" height="100%" frameborder="0"></iframe>
->>>>>>> 95dc7cab
 </body>
 </html>